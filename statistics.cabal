--- conflicted
+++ resolved
@@ -1,9 +1,5 @@
 name:           statistics
-<<<<<<< HEAD
 version:        0.10.4.0
-=======
-version:        0.10.3.1
->>>>>>> ef395f4a
 synopsis:       A library of statistical types, data, and functions
 description:
   This library provides a number of common functions and types useful
